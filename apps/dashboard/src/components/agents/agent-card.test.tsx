--- conflicted
+++ resolved
@@ -23,24 +23,12 @@
   cpu: 25.5,
   memory: 157286400, // ~150MB
   configuration: {
-<<<<<<< HEAD
-    id: 'config-123',
-    name: 'Test Agent Config',
-    model: 'gpt-4o',
-    systemPromptId: 'prompt-123',
-    mcpServers: ['server1', 'server2'],
-    toolPermissions: {
-      'file_operations': 'require_approval' as const,
-      'web_access': 'always_allow' as const,
-    },
-=======
     id: 'test-config-123',
     name: 'Test Agent Config',
     model: 'gpt-4o',
     systemPromptId: 'test-prompt-123',
     mcpServers: ['server1', 'server2'],
     toolPermissions: {},
->>>>>>> 5612ae63
   },
   systemPrompt: 'You are a test agent',
   ...overrides,
