--- conflicted
+++ resolved
@@ -1,14 +1,5 @@
 'use client'
 
-<<<<<<< HEAD
-import React, { useState, useCallback, useEffect } from 'react'
-import Editor from '@monaco-editor/react'
-import type { SystemPrompt, PromptTemplate, PromptVariable } from '@team-dashboard/types'
-import { TemplateSelector } from './components/TemplateSelector'
-import { VariableEditor } from './components/VariableEditor'
-import { useAutoSave } from './hooks/use-auto-save'
-import { usePromptVariables } from './hooks/use-prompt-variables'
-=======
 /**
  * @package dashboard/components/prompts
  * System prompt editor - refactored for maintainability
@@ -31,7 +22,6 @@
 import { useAutoSave } from './hooks/useAutoSave.js'
 import { usePromptEditor } from './hooks/usePromptEditor.js'
 import { useVersionHistory } from './hooks/useVersionHistory.js'
->>>>>>> 5612ae63
 
 interface SystemPromptEditorProps {
   prompt?: SystemPrompt
@@ -42,8 +32,6 @@
   onPreview?: (generatedPrompt: string) => void
 }
 
-<<<<<<< HEAD
-=======
 interface PromptVersion {
   id: string
   content: string
@@ -52,7 +40,6 @@
   message?: string
 }
 
->>>>>>> 5612ae63
 export function SystemPromptEditor({ 
   prompt, 
   onSave, 
@@ -82,68 +69,8 @@
   const [selectedTemplate, setSelectedTemplate] = useState<string>('')
   const [showVariablePanel, setShowVariablePanel] = useState(false)
   const [showPreview, setShowPreview] = useState(false)
+  const [showVersionHistory, setShowVersionHistory] = useState(false)
   const [generatedPreview, setGeneratedPreview] = useState('')
-<<<<<<< HEAD
-
-  // Auto-save hook
-  const { isDirty, lastSaved, markDirty } = useAutoSave({
-    content: formData.content || '',
-    variables: formData.variables || []
-  })
-
-  // Variable management hook  
-  const { handleVariableChange, addVariable, removeVariable, generatePreview } = usePromptVariables({
-    variables: formData.variables || [],
-    onVariablesChange: (variables) => setFormData(prev => ({ ...prev, variables })),
-    onMarkDirty: markDirty
-  })
-
-  // Content change handler
-  const handleContentChange = useCallback((value: string | undefined) => {
-    const content = value || ''
-    setFormData(prev => ({ ...prev, content }))
-    markDirty()
-    
-    const preview = generatePreview(content)
-    setGeneratedPreview(preview)
-    onPreview?.(preview)
-  }, [generatePreview, markDirty, onPreview])
-
-  // Update preview when variables change
-  useEffect(() => {
-    const preview = generatePreview(formData.content || '')
-    setGeneratedPreview(preview)
-    onPreview?.(preview)
-  }, [formData.variables, formData.content, generatePreview, onPreview])
-
-  const handleTemplateSelect = useCallback((templateName: string) => {
-    setSelectedTemplate(templateName)
-    // Template selection logic will be handled by TemplateSelector
-  }, [])
-
-  const handleSave = useCallback(() => {
-    const promptToSave: SystemPrompt = {
-      ...formData,
-      id: formData.id || `prompt-${Date.now()}`,
-      name: formData.name || 'Unnamed Prompt',
-      description: formData.description || '',
-      content: formData.content || '',
-      version: formData.version || '1.0.0',
-      category: formData.category || 'custom',
-      variables: formData.variables || [],
-      metadata: formData.metadata || {
-        author: 'user',
-        license: 'private',
-        source: 'user',
-        performance: { successRate: 0, averageTokens: 0, averageResponseTime: 0 },
-        usage: { totalUses: 0, lastUsed: new Date(), popularityScore: 0 }
-      },
-      createdAt: prompt?.createdAt || new Date(),
-      updatedAt: new Date()
-    }
-    onSave(promptToSave)
-  }, [formData, onSave, prompt?.createdAt])
-=======
   const [versions, setVersions] = useState<PromptVersion[]>([])
   
   const allTemplates = [...DEFAULT_TEMPLATES, ...templates]
@@ -186,7 +113,6 @@
     const promptToSave = editor.handleSave()
     onSave(promptToSave)
   }
->>>>>>> 5612ae63
 
   return (
     <div className="bg-card border border-border rounded-lg p-6 space-y-6">
@@ -222,46 +148,16 @@
             Preview
           </button>
           <button
-<<<<<<< HEAD
-            onClick={handleSave}
-            disabled={!formData.name || !formData.content}
-            className="px-3 py-1 text-sm bg-green-600 hover:bg-green-700 disabled:bg-green-600/50 text-white rounded transition-colors"
-          >
-            Save
-          </button>
-          <button
-            onClick={onCancel}
-            className="px-3 py-1 text-sm bg-gray-600 hover:bg-gray-700 text-white rounded transition-colors"
-          >
-            Cancel
-=======
             onClick={() => setShowVersionHistory(!showVersionHistory)}
             className={`px-3 py-1 text-sm rounded ${
               showVersionHistory ? 'bg-blue-600 text-white' : 'bg-secondary text-secondary-foreground'
             }`}
           >
             History
->>>>>>> 5612ae63
           </button>
         </div>
       </div>
 
-<<<<<<< HEAD
-      <div className="grid grid-cols-1 xl:grid-cols-4 gap-6">
-        {/* Left Panel - Metadata & Templates */}
-        <div className="space-y-4">
-          <h4 className="text-md font-medium text-foreground">Prompt Configuration</h4>
-          
-          <div>
-            <label className="block text-sm font-medium text-foreground mb-1">Name</label>
-            <input
-              type="text"
-              value={formData.name || ''}
-              onChange={(e) => setFormData(prev => ({ ...prev, name: e.target.value }))}
-              className="w-full px-3 py-2 bg-background border border-border rounded-md text-foreground"
-              placeholder="Enter prompt name..."
-            />
-=======
       {/* Main Content */}
       <div className="grid grid-cols-1 lg:grid-cols-3 gap-6">
         {/* Left Panel - Form Fields */}
@@ -293,76 +189,15 @@
                 <option value="marketing">Marketing</option>
               </select>
             </div>
->>>>>>> 5612ae63
           </div>
 
           {/* Description */}
           <div>
-<<<<<<< HEAD
-            <label className="block text-sm font-medium text-foreground mb-1">Description</label>
-=======
             <label className="block text-sm font-medium text-foreground mb-2">Description</label>
->>>>>>> 5612ae63
             <textarea
               value={formData.description || ''}
               onChange={(e) => setFormData(prev => ({ ...prev, description: e.target.value }))}
               className="w-full px-3 py-2 bg-background border border-border rounded-md text-foreground"
-<<<<<<< HEAD
-              rows={3}
-              placeholder="Describe this prompt..."
-            />
-          </div>
-
-          <div>
-            <label className="block text-sm font-medium text-foreground mb-1">Category</label>
-            <select
-              value={formData.category || 'custom'}
-              onChange={(e) => setFormData(prev => ({ ...prev, category: e.target.value as any }))}
-              className="w-full px-3 py-2 bg-background border border-border rounded-md text-foreground"
-            >
-              <option value="custom">Custom</option>
-              <option value="frontend">Frontend</option>
-              <option value="backend">Backend</option>
-              <option value="devops">DevOps</option>
-              <option value="data">Data</option>
-              <option value="content">Content</option>
-            </select>
-          </div>
-
-          <TemplateSelector
-            templates={templates}
-            selectedTemplate={selectedTemplate}
-            onTemplateSelect={handleTemplateSelect}
-          />
-        </div>
-
-        {/* Center Panel - Editor */}
-        <div className={`space-y-4 ${showPreview || showVariablePanel ? 'xl:col-span-2' : 'xl:col-span-3'}`}>
-          <div className="flex items-center justify-between">
-            <h4 className="text-md font-medium text-foreground">Prompt Content</h4>
-          </div>
-          
-          <div className="border border-border rounded-md">
-            <Editor
-              height="400px"
-              defaultLanguage="markdown"
-              value={formData.content || ''}
-              onChange={handleContentChange}
-              theme="vs-dark"
-              options={{
-                minimap: { enabled: false },
-                fontSize: 14,
-                lineNumbers: 'on',
-                wordWrap: 'on',
-                automaticLayout: true
-              }}
-            />
-          </div>
-          
-          <div className="text-xs text-muted-foreground">
-            <p>Shortcuts: Ctrl+S (save), Ctrl+Z (undo), Ctrl+Y (redo), Ctrl+F (find)</p>
-            <p>Variables: Use {{variable_name}} syntax for variable substitution</p>
-=======
               rows={2}
               placeholder="Describe what this prompt does"
             />
@@ -448,33 +283,13 @@
             >
               {isEditing ? 'Update' : 'Create'} Prompt
             </button>
->>>>>>> 5612ae63
           </div>
         </div>
 
-        {/* Right Panel - Variables/Preview */}
-        {(showVariablePanel || showPreview) && (
+        {/* Right Panel - Variables/Preview/History */}
+        {(showVariablePanel || showPreview || showVersionHistory) && (
           <div className="space-y-4">
             {showVariablePanel && (
-<<<<<<< HEAD
-              <VariableEditor
-                variables={formData.variables || []}
-                onVariableChange={handleVariableChange}
-                onAddVariable={addVariable}
-                onRemoveVariable={removeVariable}
-              />
-            )}
-
-            {/* Preview Panel */}
-            {showPreview && (
-              <div className="border border-border rounded-md p-4">
-                <h5 className="font-medium text-foreground mb-3">Live Preview</h5>
-                <div className="bg-background border border-border rounded p-3 text-sm max-h-80 overflow-y-auto">
-                  <pre className="whitespace-pre-wrap text-foreground">{generatedPreview}</pre>
-                </div>
-              </div>
-            )}
-=======
               <VariablePanel
                 variables={formData.variables || []}
                 onVariableChange={editor.handleVariableChange}
@@ -490,7 +305,6 @@
                 onShowDiff={versionHistory.showDiff}
               />
             )}
->>>>>>> 5612ae63
           </div>
         )}
       </div>
