--- conflicted
+++ resolved
@@ -52,7 +52,6 @@
 // Export MCP types
 export * from './mcp';
 
-<<<<<<< HEAD
 // Export communication types
 export * from './communication';
 
@@ -61,7 +60,7 @@
 
 // Export validation pipeline for agent message security
 export * from './validation';
-=======
+
 // Export workflow types
 export type { 
   WorkflowTask, 
@@ -69,5 +68,4 @@
   Workflow, 
   WorkflowStatus 
 } from './workflow';
-export { WorkflowState, WorkflowTaskStatus } from './workflow';
->>>>>>> cbe6cf3c
+export { WorkflowState, WorkflowTaskStatus } from './workflow';