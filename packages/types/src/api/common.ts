/**
 * Common API Types and Responses
 * Shared types used across all API endpoints
 */

export type AgentModel = 
  | 'claude-3-opus' 
  | 'claude-3-sonnet' 
  | 'claude-3-haiku'
  | 'gpt-4o'
  | 'gpt-4o-mini'
  | 'gpt-4-turbo'
  | 'gpt-3.5-turbo';
<<<<<<< HEAD
export type AgentStatus = 'starting' | 'idle' | 'busy' | 'running' | 'paused' | 'stopping' | 'stopped' | 'error' | 'crashed' | 'terminated';
=======
export type AgentStatus = 'starting' | 'idle' | 'busy' | 'running' | 'paused' | 'stopping' | 'stopped' | 'error' | 'crashed' | 'terminated' | 'ready' | 'spawned' | 'exited';
>>>>>>> f690203a
export type LogLevel = 'debug' | 'info' | 'warning' | 'error' | 'critical';
export type UserRole = 'admin' | 'operator' | 'viewer';

export interface ApiResponse<T = any> {
  success: boolean;
  data?: T;
  error?: {
    code: string;
    message: string;
    details?: any;
  };
  metadata?: {
    timestamp: number;
    requestId: string;
    duration: number;
  };
}

export interface PaginatedResponse<T> extends ApiResponse<T[]> {
  pagination: {
    page: number;
    pageSize: number;
    total: number;
    totalPages: number;
  };
}<|MERGE_RESOLUTION|>--- conflicted
+++ resolved
@@ -11,11 +11,7 @@
   | 'gpt-4o-mini'
   | 'gpt-4-turbo'
   | 'gpt-3.5-turbo';
-<<<<<<< HEAD
-export type AgentStatus = 'starting' | 'idle' | 'busy' | 'running' | 'paused' | 'stopping' | 'stopped' | 'error' | 'crashed' | 'terminated';
-=======
 export type AgentStatus = 'starting' | 'idle' | 'busy' | 'running' | 'paused' | 'stopping' | 'stopped' | 'error' | 'crashed' | 'terminated' | 'ready' | 'spawned' | 'exited';
->>>>>>> f690203a
 export type LogLevel = 'debug' | 'info' | 'warning' | 'error' | 'critical';
 export type UserRole = 'admin' | 'operator' | 'viewer';
 
