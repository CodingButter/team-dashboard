/**
 * Agent Health Monitor
 * Comprehensive health checking with heartbeat monitoring and responsiveness tests
 */

import { EventEmitter } from 'events';
import { 
  AgentProcess, 
  HealthCheckConfig, 
  AgentHealthStatus, 
<<<<<<< HEAD
  HealthCheck
=======
  HealthCheck,
>>>>>>> 67a13e1c
} from '@team-dashboard/types';

export interface HealthMetrics {
  responseTime: number;
  memoryUsage: number;
  cpuUsage: number;
  lastActivity: number;
  heartbeatMissed: number;
  consecutiveFailures: number;
}

export interface HealthThresholds {
  maxResponseTime: number;    // ms
  maxMemoryUsage: number;     // MB
  maxCpuUsage: number;        // percentage
  maxHeartbeatMissed: number;
  maxConsecutiveFailures: number;
  inactivityTimeout: number;  // ms
}

/**
 * Health Monitor for Agent Lifecycle Management
 * Monitors agent health through multiple check types and provides early warning
 */
export class AgentHealthMonitor extends EventEmitter {
  private healthStates: Map<string, AgentHealthStatus> = new Map();
  private healthTimers: Map<string, NodeJS.Timeout> = new Map();
  private heartbeatTimers: Map<string, NodeJS.Timeout> = new Map();
  private config: HealthCheckConfig;
  private thresholds: HealthThresholds;
  private processes: Map<string, AgentProcess> = new Map();

  constructor(
    config: Partial<HealthCheckConfig> = {},
    thresholds: Partial<HealthThresholds> = {}
  ) {
    super();
    
    this.config = {
      enabled: true,
      interval: 5000,     // 5 seconds
      timeout: 3000,      // 3 seconds
      retries: 3,
      startPeriod: 10000, // 10 seconds grace period
      ...config
    };

    this.thresholds = {
      maxResponseTime: 5000,        // 5 seconds
      maxMemoryUsage: 500,          // 500 MB
      maxCpuUsage: 80,              // 80%
      maxHeartbeatMissed: 3,
      maxConsecutiveFailures: 3,
      inactivityTimeout: 300000,    // 5 minutes
      ...thresholds
    };
  }

  /**
   * Start monitoring an agent
   */
  startMonitoring(agentId: string, process: AgentProcess): void {
    console.log(`[Health] Starting health monitoring for agent: ${agentId}`);
    
    // Initialize health status
    const healthStatus: AgentHealthStatus = {
      healthy: true,
      lastCheck: Date.now(),
      checks: [],
      failureCount: 0
    };

    this.healthStates.set(agentId, healthStatus);
    this.processes.set(agentId, process);

    // Start health checks after grace period
    setTimeout(() => {
      this.startHealthChecks(agentId);
      this.startHeartbeatMonitoring(agentId);
    }, this.config.startPeriod);

    this.emit('monitoring:started', { agentId, timestamp: Date.now() });
  }

  /**
   * Stop monitoring an agent
   */
  stopMonitoring(agentId: string): void {
    console.log(`[Health] Stopping health monitoring for agent: ${agentId}`);
    
    // Clear timers
    const healthTimer = this.healthTimers.get(agentId);
    if (healthTimer) {
      clearInterval(healthTimer);
      this.healthTimers.delete(agentId);
    }

    const heartbeatTimer = this.heartbeatTimers.get(agentId);
    if (heartbeatTimer) {
      clearInterval(heartbeatTimer);
      this.heartbeatTimers.delete(agentId);
    }

    // Clean up state
    this.healthStates.delete(agentId);
    this.processes.delete(agentId);

    this.emit('monitoring:stopped', { agentId, timestamp: Date.now() });
  }

  /**
   * Start periodic health checks for an agent
   */
  private startHealthChecks(agentId: string): void {
    if (!this.config.enabled) {
      return;
    }

    const timer = setInterval(async () => {
      await this.performHealthCheck(agentId);
    }, this.config.interval);

    this.healthTimers.set(agentId, timer);
  }

  /**
   * Start heartbeat monitoring for an agent
   */
  private startHeartbeatMonitoring(agentId: string): void {
    const timer = setInterval(() => {
      this.checkHeartbeat(agentId);
    }, this.config.interval / 2); // Check heartbeat more frequently

    this.heartbeatTimers.set(agentId, timer);
  }

  /**
   * Perform comprehensive health check
   */
  private async performHealthCheck(agentId: string): Promise<void> {
    const healthStatus = this.healthStates.get(agentId);
    const process = this.processes.get(agentId);
    
    if (!healthStatus || !process) {
      return;
    }

    const startTime = Date.now();
    let allChecksPass = true;

    // Perform different types of health checks
    const checks: HealthCheck[] = [];

    try {
      // 1. Ping check - verify process is responsive
      const pingCheck = await this.performPingCheck(agentId, process);
      checks.push(pingCheck);
      if (!pingCheck.success) allChecksPass = false;

      // 2. Resource check - verify resource usage is within limits
      const resourceCheck = await this.performResourceCheck(agentId, process);
      checks.push(resourceCheck);
      if (!resourceCheck.success) allChecksPass = false;

      // 3. Responsiveness check - verify agent can handle commands
      const responsivenessCheck = await this.performResponsivenessCheck(agentId, process);
      checks.push(responsivenessCheck);
      if (!responsivenessCheck.success) allChecksPass = false;

      // Update health status
      healthStatus.lastCheck = Date.now();
      healthStatus.checks.push(...checks);
      
      // Keep only recent checks (last 10)
      if (healthStatus.checks.length > 10) {
        healthStatus.checks = healthStatus.checks.slice(-10);
      }

      if (allChecksPass) {
        if (!healthStatus.healthy) {
          console.log(`[Health] Agent ${agentId} recovered to healthy state`);
          this.emit('agent:health_recovered', { agentId, timestamp: Date.now() });
        }
        healthStatus.healthy = true;
        healthStatus.failureCount = 0;
      } else {
        healthStatus.failureCount++;
        
        if (healthStatus.failureCount >= this.config.retries) {
          if (healthStatus.healthy) {
            console.warn(`[Health] Agent ${agentId} marked as unhealthy after ${healthStatus.failureCount} failures`);
            this.emit('agent:health_failed', { 
              agentId, 
              timestamp: Date.now(), 
              failureCount: healthStatus.failureCount,
              checks: checks.filter(c => !c.success)
            });
          }
          healthStatus.healthy = false;
        }
      }

      this.emit('agent:health_check_complete', {
        agentId,
        healthy: healthStatus.healthy,
        checks,
        duration: Date.now() - startTime
      });

    } catch (error) {
      console.error(`[Health] Health check failed for agent ${agentId}:`, error);
      healthStatus.failureCount++;
      
      if (healthStatus.failureCount >= this.config.retries) {
        healthStatus.healthy = false;
        this.emit('agent:health_check_error', { agentId, error, timestamp: Date.now() });
      }
    }
  }

  /**
   * Perform ping check to verify process is alive
   */
  private async performPingCheck(_agentId: string, process: AgentProcess): Promise<HealthCheck> {
    const startTime = Date.now();
    
    try {
      // Check if process is still running
      if (!process.pid) {
        return {
          timestamp: startTime,
          type: 'ping',
          success: false,
          duration: Date.now() - startTime,
          details: { error: 'No PID available' }
        };
      }

      // On Unix systems, signal 0 can be used to check if process exists
      try {
        process.kill && process.kill('0'); // This doesn't actually kill, just checks if process exists
        return {
          timestamp: startTime,
          type: 'ping',
          success: true,
          duration: Date.now() - startTime,
          details: { pid: process.pid }
        };
      } catch (error) {
        return {
          timestamp: startTime,
          type: 'ping',
          success: false,
          duration: Date.now() - startTime,
          details: { error: 'Process not found', pid: process.pid }
        };
      }
    } catch (error) {
      return {
        timestamp: startTime,
        type: 'ping',
        success: false,
        duration: Date.now() - startTime,
<<<<<<< HEAD
        details: { error: (error as Error).message }
=======
        details: { error: error instanceof Error ? error.message : String(error) }
>>>>>>> 67a13e1c
      };
    }
  }

  /**
   * Perform resource usage check
   */
  private async performResourceCheck(_agentId: string, process: AgentProcess): Promise<HealthCheck> {
    const startTime = Date.now();
    
    try {
      const resourceUsage = process.resourceUsage;
      
      if (!resourceUsage) {
        return {
          timestamp: startTime,
          type: 'resource',
          success: false,
          duration: Date.now() - startTime,
          details: { error: 'No resource usage data available' }
        };
      }

      // Check if resource usage is within thresholds
      const memoryMB = resourceUsage.memory.rss / (1024 * 1024);
      const cpuPercent = resourceUsage.cpu.percent;
      
      const withinLimits = 
        memoryMB <= this.thresholds.maxMemoryUsage &&
        cpuPercent <= this.thresholds.maxCpuUsage;

      return {
        timestamp: startTime,
        type: 'resource',
        success: withinLimits,
        duration: Date.now() - startTime,
        details: {
          memory: { current: memoryMB, limit: this.thresholds.maxMemoryUsage },
          cpu: { current: cpuPercent, limit: this.thresholds.maxCpuUsage },
          withinLimits
        }
      };
    } catch (error) {
      return {
        timestamp: startTime,
        type: 'resource',
        success: false,
        duration: Date.now() - startTime,
<<<<<<< HEAD
        details: { error: (error as Error).message }
=======
        details: { error: error instanceof Error ? error.message : String(error) }
>>>>>>> 67a13e1c
      };
    }
  }

  /**
   * Perform responsiveness check by sending a test command
   */
  private async performResponsivenessCheck(_agentId: string, process: AgentProcess): Promise<HealthCheck> {
    const startTime = Date.now();
    
    return new Promise((resolve) => {
      const timeout = setTimeout(() => {
        resolve({
          timestamp: startTime,
          type: 'responsiveness',
          success: false,
          duration: Date.now() - startTime,
          details: { error: 'Timeout waiting for response' }
        });
      }, this.config.timeout);

      try {
        // Send a simple command that should get a quick response
        if (process.write && process.status === 'running') {
          // Send echo command to test responsiveness
          const testCommand = 'echo "health-check-ping"\n';
          process.write(testCommand);
          
          // For now, assume success if we can write to the process
          // In a full implementation, we'd listen for the response
          clearTimeout(timeout);
          resolve({
            timestamp: startTime,
            type: 'responsiveness',
            success: true,
            duration: Date.now() - startTime,
            details: { command: testCommand.trim() }
          });
        } else {
          clearTimeout(timeout);
          resolve({
            timestamp: startTime,
            type: 'responsiveness',
            success: false,
            duration: Date.now() - startTime,
            details: { error: 'Process not in running state or no write method' }
          });
        }
      } catch (error) {
        clearTimeout(timeout);
        resolve({
          timestamp: startTime,
          type: 'responsiveness',
          success: false,
          duration: Date.now() - startTime,
<<<<<<< HEAD
          details: { error: (error as Error).message }
=======
          details: { error: error instanceof Error ? error.message : String(error) }
>>>>>>> 67a13e1c
        });
      }
    });
  }

  /**
   * Check heartbeat for an agent
   */
  private checkHeartbeat(agentId: string): void {
    const healthStatus = this.healthStates.get(agentId);
    const process = this.processes.get(agentId);
    
    if (!healthStatus || !process) {
      return;
    }

    const now = Date.now();
    const timeSinceLastActivity = now - (process.startTime || now);
    
    // Check if agent has been inactive too long
    if (timeSinceLastActivity > this.thresholds.inactivityTimeout) {
      console.warn(`[Health] Agent ${agentId} inactive for ${timeSinceLastActivity}ms`);
      this.emit('agent:heartbeat_missed', { 
        agentId, 
        inactiveTime: timeSinceLastActivity,
        timestamp: now 
      });
    }
  }

  /**
   * Update agent activity (call this when agent shows activity)
   */
  updateActivity(agentId: string): void {
    const process = this.processes.get(agentId);
    if (process) {
      // Update last activity time
      // Note: In a full implementation, we'd add a lastActivity field to AgentProcess
      this.emit('agent:activity', { agentId, timestamp: Date.now() });
    }
  }

  /**
   * Get health status for an agent
   */
  getHealthStatus(agentId: string): AgentHealthStatus | undefined {
    return this.healthStates.get(agentId);
  }

  /**
   * Get health status for all agents
   */
  getAllHealthStatuses(): Map<string, AgentHealthStatus> {
    return new Map(this.healthStates);
  }

  /**
   * Check if an agent is healthy
   */
  isAgentHealthy(agentId: string): boolean {
    const status = this.healthStates.get(agentId);
    return status?.healthy || false;
  }

  /**
   * Get health summary
   */
  getHealthSummary(): { total: number; healthy: number; unhealthy: number } {
    const total = this.healthStates.size;
    let healthy = 0;
    let unhealthy = 0;

    for (const status of this.healthStates.values()) {
      if (status.healthy) {
        healthy++;
      } else {
        unhealthy++;
      }
    }

    return { total, healthy, unhealthy };
  }

  /**
   * Shutdown health monitor
   */
  shutdown(): void {
    console.log('[Health] Shutting down health monitor...');
    
    // Clear all timers
    for (const [agentId, timer] of this.healthTimers.entries()) {
      clearInterval(timer);
      console.log(`[Health] Cleared health timer for agent: ${agentId}`);
    }
    
    for (const [agentId, timer] of this.heartbeatTimers.entries()) {
      clearInterval(timer);
      console.log(`[Health] Cleared heartbeat timer for agent: ${agentId}`);
    }

    this.healthTimers.clear();
    this.heartbeatTimers.clear();
    this.healthStates.clear();
    this.processes.clear();

    console.log('[Health] Health monitor shutdown complete');
  }
}

export default AgentHealthMonitor;<|MERGE_RESOLUTION|>--- conflicted
+++ resolved
@@ -8,11 +8,7 @@
   AgentProcess, 
   HealthCheckConfig, 
   AgentHealthStatus, 
-<<<<<<< HEAD
-  HealthCheck
-=======
   HealthCheck,
->>>>>>> 67a13e1c
 } from '@team-dashboard/types';
 
 export interface HealthMetrics {
@@ -276,11 +272,7 @@
         type: 'ping',
         success: false,
         duration: Date.now() - startTime,
-<<<<<<< HEAD
-        details: { error: (error as Error).message }
-=======
         details: { error: error instanceof Error ? error.message : String(error) }
->>>>>>> 67a13e1c
       };
     }
   }
@@ -329,11 +321,7 @@
         type: 'resource',
         success: false,
         duration: Date.now() - startTime,
-<<<<<<< HEAD
-        details: { error: (error as Error).message }
-=======
         details: { error: error instanceof Error ? error.message : String(error) }
->>>>>>> 67a13e1c
       };
     }
   }
@@ -389,11 +377,7 @@
           type: 'responsiveness',
           success: false,
           duration: Date.now() - startTime,
-<<<<<<< HEAD
-          details: { error: (error as Error).message }
-=======
           details: { error: error instanceof Error ? error.message : String(error) }
->>>>>>> 67a13e1c
         });
       }
     });
