--- conflicted
+++ resolved
@@ -1,19 +1,8 @@
 /**
- * @package agent-manager/src/lifecycle
- * Agent Resource Monitor - Refactored for maintainability
- * 
- * Original 584+ lines broken down into:
- * - monitoring/types.ts - Type definitions  
- * - monitoring/resource-collector.ts - Data collection utilities
+ * Agent Resource Monitor
+ * Real-time monitoring of CPU, memory, disk usage with performance optimization
  */
 
-<<<<<<< HEAD
-import { EventEmitter } from 'events'
-import * as os from 'os'
-import type { AgentProcess, ResourceUsage, ResourceLimits } from '@team-dashboard/types'
-import type { ResourceMonitorConfig, ResourceSample, ResourceAlert, SystemInfo } from './monitoring/types.js'
-import { ResourceCollector } from './monitoring/resource-collector.js'
-=======
 import { EventEmitter } from 'events';
 import * as os from 'os';
 import * as fs from 'fs/promises';
@@ -23,200 +12,235 @@
   ResourceUsage, 
   ResourceLimits 
 } from '@team-dashboard/types';
->>>>>>> 67a13e1c
-
-export type { ResourceMonitorConfig, ResourceSample, ResourceAlert } from './monitoring/types.js'
-
+
+export interface ResourceMonitorConfig {
+  enabled: boolean;
+  interval: number;           // Monitoring interval in ms
+  alertThresholds: {
+    cpu: number;             // CPU usage percentage
+    memory: number;          // Memory usage percentage
+    disk: number;            // Disk usage percentage
+  };
+  historySizeLimit: number;   // Max number of resource samples to keep
+  performanceMode: boolean;   // Enable performance optimizations
+}
+
+export interface ResourceSample {
+  timestamp: number;
+  cpu: {
+    percent: number;
+    system: number;
+    user: number;
+  };
+  memory: {
+    rss: number;
+    heap: number;
+    external: number;
+    usage: number;     // Usage percentage
+  };
+  io: {
+    readBytes: number;
+    writeBytes: number;
+    readOps: number;
+    writeOps: number;
+  };
+  network: {
+    rxBytes: number;
+    txBytes: number;
+    rxPackets: number;
+    txPackets: number;
+  };
+  disk: {
+    usage: number;     // Disk usage percentage
+    freeSpace: number; // Free space in bytes
+    totalSpace: number; // Total space in bytes
+  };
+}
+
+export interface ResourceAlert {
+  agentId: string;
+  type: 'cpu' | 'memory' | 'disk' | 'io';
+  level: 'warning' | 'critical';
+  message: string;
+  value: number;
+  threshold: number;
+  timestamp: number;
+}
+
+/**
+ * High-Performance Resource Monitor for Agent Processes
+ * Optimized for minimal overhead while providing comprehensive monitoring
+ */
 export class AgentResourceMonitor extends EventEmitter {
-  private config: ResourceMonitorConfig
-  private monitoringTimers: Map<string, NodeJS.Timeout> = new Map()
-  private resourceHistory: Map<string, ResourceSample[]> = new Map()
-  private processes: Map<string, AgentProcess> = new Map()
-  private resourceLimits: Map<string, ResourceLimits> = new Map()
-  private lastSamples: Map<string, ResourceSample> = new Map()
-  private isShuttingDown = false
-  private resourceCollector = ResourceCollector.getInstance()
+  private config: ResourceMonitorConfig;
+  private monitoringTimers: Map<string, NodeJS.Timeout> = new Map();
+  private resourceHistory: Map<string, ResourceSample[]> = new Map();
+  private processes: Map<string, AgentProcess> = new Map();
+  private resourceLimits: Map<string, ResourceLimits> = new Map();
+  private lastSamples: Map<string, ResourceSample> = new Map();
+  private isShuttingDown = false;
+
+  // Performance optimization: batch processing
+  private pendingUpdates: Set<string> = new Set();
+  private batchTimer?: NodeJS.Timeout;
   
-  // Performance optimization
-  private pendingUpdates: Set<string> = new Set()
-  private batchTimer?: NodeJS.Timeout
-  
-  // System information
-  private systemInfo: SystemInfo = {
+  // System info caching for performance
+  private systemInfo = {
     totalMemory: os.totalmem(),
     cpuCount: os.cpus().length,
-    platform: os.platform(),
-    arch: os.arch(),
-    nodeVersion: process.version
-  }
+    lastUpdate: Date.now()
+  };
 
   constructor(config: Partial<ResourceMonitorConfig> = {}) {
-    super()
+    super();
+    
     this.config = {
       enabled: true,
-      interval: 5000,
-      alertThresholds: { cpu: 80, memory: 85, disk: 90 },
-      historySizeLimit: 100,
-      performanceMode: false,
+      interval: 2000,        // 2 seconds for responsive monitoring
+      alertThresholds: {
+        cpu: 80,             // 80% CPU usage
+        memory: 85,          // 85% memory usage
+        disk: 90             // 90% disk usage
+      },
+      historySizeLimit: 100, // Keep last 100 samples (3+ minutes at 2s interval)
+      performanceMode: true,
       ...config
-    }
-  }
-
-  async startMonitoring(agentId: string, process: AgentProcess, limits?: ResourceLimits): Promise<boolean> {
-    if (!this.config.enabled || this.isShuttingDown) return false
-    
-    try {
-      this.processes.set(agentId, process)
-      if (limits) this.resourceLimits.set(agentId, limits)
-      
-      if (this.config.performanceMode) {
-        this.startOptimizedMonitoring(agentId)
-      } else {
-        this.startStandardMonitoring(agentId)
-      }
-      
-      this.emit('monitoring_started', { agentId, pid: process.pid })
-      return true
-    } catch (error) {
-      this.emit('monitoring_error', { agentId, error })
-      return false
-    }
-  }
-
-  stopMonitoring(agentId: string): boolean {
-    const timer = this.monitoringTimers.get(agentId)
+    };
+
+    // Update system info periodically for performance
+    setInterval(() => this.updateSystemInfo(), 30000); // Every 30 seconds
+  }
+
+  /**
+   * Start monitoring an agent process
+   */
+  startMonitoring(agentId: string, process: AgentProcess, limits?: ResourceLimits): void {
+    if (this.isShuttingDown) {
+      return;
+    }
+
+    console.log(`[Resource] Starting resource monitoring for agent: ${agentId}`);
+    
+    this.processes.set(agentId, process);
+    if (limits) {
+      this.resourceLimits.set(agentId, limits);
+    }
+    
+    // Initialize empty history
+    this.resourceHistory.set(agentId, []);
+
+    // Start monitoring with performance optimization
+    if (this.config.performanceMode) {
+      this.startOptimizedMonitoring(agentId);
+    } else {
+      this.startStandardMonitoring(agentId);
+    }
+
+    this.emit('monitoring:started', { agentId, timestamp: Date.now() });
+  }
+
+  /**
+   * Stop monitoring an agent process
+   */
+  stopMonitoring(agentId: string): void {
+    console.log(`[Resource] Stopping resource monitoring for agent: ${agentId}`);
+    
+    // Clear monitoring timer
+    const timer = this.monitoringTimers.get(agentId);
     if (timer) {
-      clearInterval(timer)
-      this.monitoringTimers.delete(agentId)
-    }
-    
-    this.processes.delete(agentId)
-    this.resourceLimits.delete(agentId)
-    this.lastSamples.delete(agentId)
-    this.pendingUpdates.delete(agentId)
-    
-    this.emit('monitoring_stopped', { agentId })
-    return true
-  }
-
-  getResourceMetrics(agentId: string): ResourceSample | null {
-    return this.lastSamples.get(agentId) || null
-  }
-
-  getResourceHistory(agentId: string, limit?: number): ResourceSample[] {
-    const history = this.resourceHistory.get(agentId) || []
-    return limit ? history.slice(0, limit) : history
-  }
-
-  getAggregatedMetrics(): { totalCpu: number; totalMemory: number; agentCount: number } {
-    let totalCpu = 0
-    let totalMemory = 0
-    let agentCount = 0
-    
-    for (const sample of this.lastSamples.values()) {
-      totalCpu += sample.cpu.percent
-      totalMemory += sample.memory.usage
-      agentCount++
-    }
-    
-    return {
-      totalCpu: agentCount > 0 ? totalCpu / agentCount : 0,
-      totalMemory: agentCount > 0 ? totalMemory / agentCount : 0,
-      agentCount
-    }
-  }
-
-  isMonitoring(agentId: string): boolean {
-    return this.monitoringTimers.has(agentId)
-  }
-
-  async getSystemHealth(): Promise<{ cpu: number; memory: number; load: number[] }> {
-    const cpus = os.cpus()
-    const totalMemory = os.totalmem()
-    const freeMemory = os.freemem()
-    const memoryUsage = ((totalMemory - freeMemory) / totalMemory) * 100
-    
-    return {
-      cpu: 0, // Would need more complex calculation
-      memory: memoryUsage,
-      load: os.loadavg()
-    }
-  }
-
-  async shutdown(): Promise<void> {
-    this.isShuttingDown = true
-    
-    // Stop all monitoring
-    for (const agentId of this.monitoringTimers.keys()) {
-      this.stopMonitoring(agentId)
-    }
-    
-    // Clear batch timer
-    if (this.batchTimer) {
-      clearTimeout(this.batchTimer)
-    }
-    
-    this.emit('shutdown_complete')
-  }
-
+      clearInterval(timer);
+      this.monitoringTimers.delete(agentId);
+    }
+
+    // Clean up state
+    this.processes.delete(agentId);
+    this.resourceLimits.delete(agentId);
+    this.resourceHistory.delete(agentId);
+    this.lastSamples.delete(agentId);
+    this.pendingUpdates.delete(agentId);
+
+    this.emit('monitoring:stopped', { agentId, timestamp: Date.now() });
+  }
+
+  /**
+   * Start optimized monitoring with batching for better performance
+   */
   private startOptimizedMonitoring(agentId: string): void {
-    // Use batch processing for better performance
-    this.pendingUpdates.add(agentId)
-    this.scheduleBatchUpdate()
-  }
-
+    const timer = setInterval(() => {
+      this.pendingUpdates.add(agentId);
+      this.scheduleBatchUpdate();
+    }, this.config.interval);
+
+    this.monitoringTimers.set(agentId, timer);
+  }
+
+  /**
+   * Start standard monitoring (individual updates)
+   */
   private startStandardMonitoring(agentId: string): void {
     const timer = setInterval(async () => {
-      await this.collectResourceData(agentId)
-    }, this.config.interval)
-    
-    this.monitoringTimers.set(agentId, timer)
-  }
-
+      await this.collectResourceData(agentId);
+    }, this.config.interval);
+
+    this.monitoringTimers.set(agentId, timer);
+  }
+
+  /**
+   * Schedule batch update for performance optimization
+   */
   private scheduleBatchUpdate(): void {
-    if (this.batchTimer) return
-    
+    if (this.batchTimer) {
+      return; // Already scheduled
+    }
+
     this.batchTimer = setTimeout(async () => {
-      await this.processBatchUpdates()
-      this.batchTimer = undefined
+      await this.processBatchUpdates();
+      this.batchTimer = undefined;
+    }, 100); // Process batches every 100ms
+  }
+
+  /**
+   * Process all pending updates in a batch
+   */
+  private async processBatchUpdates(): Promise<void> {
+    const agentsToUpdate = Array.from(this.pendingUpdates);
+    this.pendingUpdates.clear();
+
+    // Process all agents in parallel for better performance
+    const promises = agentsToUpdate.map(agentId => this.collectResourceData(agentId));
+    await Promise.allSettled(promises);
+  }
+
+  /**
+   * Collect resource data for an agent with high performance
+   */
+  private async collectResourceData(agentId: string): Promise<void> {
+    const process = this.processes.get(agentId);
+    if (!process || !process.pid) {
+      return;
+    }
+
+    const startTime = performance.now();
+    
+    try {
+      const sample = await this.gatherResourceSample(process);
       
-      if (this.pendingUpdates.size > 0) {
-        this.scheduleBatchUpdate()
-      }
-    }, Math.min(this.config.interval, 1000))
-  }
-
-  private async processBatchUpdates(): Promise<void> {
-    const updates = Array.from(this.pendingUpdates)
-    this.pendingUpdates.clear()
-    
-    await Promise.all(updates.map(agentId => this.collectResourceData(agentId)))
-  }
-
-  private async collectResourceData(agentId: string): Promise<void> {
-    if (this.isShuttingDown) return
-    
-    const process = this.processes.get(agentId)
-    if (!process) return
-    
-    try {
-      const sample = await this.resourceCollector.gatherResourceSample(process)
-      this.lastSamples.set(agentId, sample)
+      // Store sample in history
+      const history = this.resourceHistory.get(agentId) || [];
+      history.push(sample);
       
-      // Update history
-      const history = this.resourceHistory.get(agentId) || []
-      history.unshift(sample)
+      // Maintain history size limit for memory efficiency
+      if (history.length > this.config.historySizeLimit) {
+        history.splice(0, history.length - this.config.historySizeLimit);
+      }
       
-      if (history.length > this.config.historySizeLimit) {
-        history.splice(this.config.historySizeLimit)
-      }
-      
-      this.resourceHistory.set(agentId, history)
-      
+      this.resourceHistory.set(agentId, history);
+      this.lastSamples.set(agentId, sample);
+
+      // Update process resource usage
+      process.resourceUsage = this.convertToResourceUsage(sample);
+
       // Check for alerts
-<<<<<<< HEAD
-      this.checkResourceAlerts(agentId, sample)
-=======
       this.checkResourceAlerts(agentId, sample);
 
       // Emit events
@@ -398,52 +422,164 @@
       const totalSpace = this.systemInfo.totalMemory * 10; // Mock: assume disk is 10x memory
       const freeSpace = totalSpace * 0.7; // Mock: 70% free
       const usage = ((totalSpace - freeSpace) / totalSpace) * 100;
->>>>>>> 67a13e1c
       
-      this.emit('resource_update', { agentId, sample })
+      return { usage, freeSpace, totalSpace };
     } catch (error) {
-      this.emit('monitoring_error', { agentId, error })
-    }
-  }
-
+      return { usage: 0, freeSpace: 0, totalSpace: 0 };
+    }
+  }
+
+  /**
+   * Check for resource usage alerts
+   */
   private checkResourceAlerts(agentId: string, sample: ResourceSample): void {
-    const { alertThresholds } = this.config
-    
-    if (sample.cpu.percent > alertThresholds.cpu) {
-      this.emitAlert(agentId, 'cpu', sample.cpu.percent, alertThresholds.cpu)
-    }
-    
-    if (sample.memory.usage > alertThresholds.memory) {
-      this.emitAlert(agentId, 'memory', sample.memory.usage, alertThresholds.memory)
-    }
-  }
-
-  private emitAlert(agentId: string, type: 'cpu' | 'memory' | 'disk', value: number, threshold: number): void {
+    const limits = this.resourceLimits.get(agentId);
+    const thresholds = this.config.alertThresholds;
+
+    // CPU alerts
+    if (sample.cpu.percent > thresholds.cpu) {
+      this.emitAlert(agentId, 'cpu', 'warning', 
+        `High CPU usage: ${sample.cpu.percent.toFixed(1)}%`, 
+        sample.cpu.percent, thresholds.cpu);
+    }
+
+    // Memory alerts
+    if (sample.memory.usage > thresholds.memory) {
+      this.emitAlert(agentId, 'memory', 'warning',
+        `High memory usage: ${sample.memory.usage.toFixed(1)}%`,
+        sample.memory.usage, thresholds.memory);
+    }
+
+    // Disk alerts
+    if (sample.disk.usage > thresholds.disk) {
+      this.emitAlert(agentId, 'disk', 'warning',
+        `High disk usage: ${sample.disk.usage.toFixed(1)}%`,
+        sample.disk.usage, thresholds.disk);
+    }
+
+    // Resource limit violations
+    if (limits) {
+      if (limits.memory && sample.memory.rss > limits.memory * 1024 * 1024) {
+        this.emitAlert(agentId, 'memory', 'critical',
+          `Memory limit exceeded: ${(sample.memory.rss / 1024 / 1024).toFixed(1)}MB > ${limits.memory}MB`,
+          sample.memory.rss / 1024 / 1024, limits.memory);
+      }
+
+      if (limits.cpu && sample.cpu.percent > limits.cpu) {
+        this.emitAlert(agentId, 'cpu', 'critical',
+          `CPU limit exceeded: ${sample.cpu.percent.toFixed(1)}% > ${limits.cpu}%`,
+          sample.cpu.percent, limits.cpu);
+      }
+    }
+  }
+
+  /**
+   * Emit resource alert
+   */
+  private emitAlert(agentId: string, type: ResourceAlert['type'], level: ResourceAlert['level'], 
+                   message: string, value: number, threshold: number): void {
     const alert: ResourceAlert = {
       agentId,
-      alertType: type,
-      severity: value > threshold * 1.2 ? 'critical' : 'warning',
+      type,
+      level,
+      message,
+      value,
       threshold,
-      currentValue: value,
-      timestamp: Date.now(),
-      message: `${type.toUpperCase()} usage (${value.toFixed(1)}%) exceeds threshold (${threshold}%)`
-    }
-    
-    this.emit('resource_alert', alert)
-  }
-
-  /**
-   * Convert sample to ResourceUsage interface for compatibility
-   */
-  sampleToResourceUsage(sample: ResourceSample): ResourceUsage {
+      timestamp: Date.now()
+    };
+
+    this.emit('resource:alert', alert);
+    console.warn(`[Resource] ${level.toUpperCase()} Alert for ${agentId}: ${message}`);
+  }
+
+  /**
+   * Convert sample to ResourceUsage interface
+   */
+  private convertToResourceUsage(sample: ResourceSample): ResourceUsage {
     return {
-      memoryUsage: sample.memory.rss,
-      cpuUsage: sample.cpu.percent,
-      diskUsage: 0, // Not tracked in current implementation
-      networkIO: { in: sample.network.rxBytes, out: sample.network.txBytes },
-      timestamp: sample.timestamp
-    }
+      cpu: sample.cpu,
+      memory: {
+        rss: sample.memory.rss,
+        heap: sample.memory.heap,
+        external: sample.memory.external
+      },
+      io: sample.io,
+      network: sample.network
+    };
+  }
+
+  /**
+   * Update system info cache for performance
+   */
+  private updateSystemInfo(): void {
+    this.systemInfo = {
+      totalMemory: os.totalmem(),
+      cpuCount: os.cpus().length,
+      lastUpdate: Date.now()
+    };
+  }
+
+  /**
+   * Get resource history for an agent
+   */
+  getResourceHistory(agentId: string): ResourceSample[] {
+    return this.resourceHistory.get(agentId) || [];
+  }
+
+  /**
+   * Get latest resource sample for an agent
+   */
+  getLatestSample(agentId: string): ResourceSample | undefined {
+    return this.lastSamples.get(agentId);
+  }
+
+  /**
+   * Get resource summary for all monitored agents
+   */
+  getResourceSummary(): { agentId: string; cpu: number; memory: number; status: string; }[] {
+    const summary: { agentId: string; cpu: number; memory: number; status: string; }[] = [];
+    
+    for (const [agentId, sample] of this.lastSamples.entries()) {
+      const process = this.processes.get(agentId);
+      summary.push({
+        agentId,
+        cpu: sample.cpu.percent,
+        memory: sample.memory.usage,
+        status: process?.status || 'unknown'
+      });
+    }
+    
+    return summary;
+  }
+
+  /**
+   * Shutdown resource monitor
+   */
+  shutdown(): void {
+    console.log('[Resource] Shutting down resource monitor...');
+    this.isShuttingDown = true;
+    
+    // Clear batch timer
+    if (this.batchTimer) {
+      clearTimeout(this.batchTimer);
+      this.batchTimer = undefined;
+    }
+    
+    // Clear all monitoring timers
+    for (const [agentId, timer] of this.monitoringTimers.entries()) {
+      clearInterval(timer);
+      console.log(`[Resource] Cleared monitoring timer for agent: ${agentId}`);
+    }
+    
+    this.monitoringTimers.clear();
+    this.resourceHistory.clear();
+    this.processes.clear();
+    this.resourceLimits.clear();
+    this.lastSamples.clear();
+    this.pendingUpdates.clear();
+
+    console.log('[Resource] Resource monitor shutdown complete');
   }
 }
 
-export default AgentResourceMonitor+export default AgentResourceMonitor;