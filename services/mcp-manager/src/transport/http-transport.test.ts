--- conflicted
+++ resolved
@@ -78,14 +78,9 @@
       }
     };
 
-<<<<<<< HEAD
-    mockFetch.mockImplementation((url: string | URL | RequestInfo) => {
-      if (url.toString().includes('/sse')) {
-=======
     mockFetch.mockImplementation((url: any, _init?: any) => {
       const urlString = typeof url === 'string' ? url : url.toString();
       if (urlString.includes('/sse')) {
->>>>>>> 67a13e1c
         return Promise.resolve(mockSSEResponse as any);
       }
       return Promise.resolve(mockResponse as any);
