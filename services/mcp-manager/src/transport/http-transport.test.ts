--- conflicted
+++ resolved
@@ -78,14 +78,9 @@
       }
     };
 
-<<<<<<< HEAD
-    mockFetch.mockImplementation((url: any) => {
-      if (typeof url === 'string' && url.includes('/sse')) {
-=======
     mockFetch.mockImplementation((url: any, _init?: any) => {
       const urlString = typeof url === 'string' ? url : url.toString();
       if (urlString.includes('/sse')) {
->>>>>>> b7a3332d
         return Promise.resolve(mockSSEResponse as any);
       }
       return Promise.resolve(mockResponse as any);
