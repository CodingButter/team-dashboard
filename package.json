--- conflicted
+++ resolved
@@ -34,11 +34,8 @@
     "coverage:badge": "node scripts/generate-coverage-badge.js",
     "coverage:summary": "node scripts/coverage-summary.js",
     "validate": "pnpm run typecheck && pnpm run lint && pnpm run format:check && pnpm run test:run",
-<<<<<<< HEAD
     "coverage:full": "pnpm run test:coverage && pnpm run coverage:badge",
-=======
     "test:smoke": "node test/smoke/smoke-tests.js",
->>>>>>> ce2e7bce
     "prepare": "husky install",
     "docker:up": "docker-compose up -d",
     "docker:down": "docker-compose down",
